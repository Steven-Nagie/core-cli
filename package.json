--- conflicted
+++ resolved
@@ -34,11 +34,7 @@
     "node": "^4.4.4"
   },
   "dependencies": {
-<<<<<<< HEAD
     "storj-lib": "^4.1.0",
-=======
-    "storj-lib": "^4.0.6",
->>>>>>> c310f97a
     "async": "^1.5.2",
     "colors": "^1.1.2",
     "commander": "^2.9.0",
